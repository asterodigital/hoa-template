--- conflicted
+++ resolved
@@ -6,15 +6,7 @@
 ---
 
 <!-- Navbar -->
-<<<<<<< HEAD
 <nav class="navbar navbar-expand-lg navbar-light bg-body shadow-sm sticky-top z-4">
-=======
-<nav
-  class="navbar sticky-top navbar-expand-lg navbar-light bg-body shadow-sm z-4"
-  data-aos="slide-down"
-  data-aos-duration="800"
->
->>>>>>> b6655313
   <div class="container">
     <!-- Brand Logo -->
     <a
@@ -51,7 +43,6 @@
         <button type="button" class="btn-close" data-bs-dismiss="offcanvas" aria-label="Close"
         ></button>
       </div>
-<<<<<<< HEAD
       <div class="offcanvas-body d-flex flex-column justify-content-between h-100">
         <div class="d-flex w-100 align-items-center">
           <!-- Desktop Nav Links -->
@@ -106,113 +97,6 @@
                 </li>
               </ul>
             </li>
-=======
-      <div
-        class="offcanvas-body d-flex flex-column justify-content-between ms-lg-auto me-md-2 h-100"
-      >
-        <!-- Desktop Nav Links -->
-        <ul
-          class="navbar-nav flex-grow-1 me-auto d-none d-lg-flex"
-          data-aos="slide-down"
-          data-aos-delay="400"
-          data-aos-duration="800"
-        >
-          <li class="nav-item">
-            <a
-              class={`nav-link${currentPath === '/theme/3/home' ? ' active' : ''}`}
-              href={getPathPrefix('/theme/3/home')}>Home</a
-            >
-          </li>
-          <li class="nav-item dropdown">
-            <a
-              class="nav-link dropdown-toggle"
-              href="#"
-              id="aboutDropdown"
-              role="button"
-              data-bs-toggle="dropdown"
-              aria-expanded="false"
-            >
-              About
-            </a>
-            <ul class="dropdown-menu" aria-labelledby="aboutDropdown">
-              <li>
-                <a
-                  class={`dropdown-item${currentPath === '/theme/3/about' ? ' active' : ''}`}
-                  href={getPathPrefix('/theme/3/about')}>About Us</a
-                >
-              </li>
-              <li>
-                <a
-                  class={`dropdown-item${currentPath === '/theme/3/amenities' ? ' active' : ''}`}
-                  href={getPathPrefix('/theme/3/amenities')}>Amenities</a
-                >
-              </li>
-              <li>
-                <a
-                  class={`dropdown-item${currentPath === '/theme/3/history' ? ' active' : ''}`}
-                  href={getPathPrefix('/theme/3/history')}>History</a
-                >
-              </li>
-              <li>
-                <a
-                  class={`dropdown-item${currentPath === '/theme/3/faq' ? ' active' : ''}`}
-                  href={getPathPrefix('/theme/3/faq')}>FAQs</a
-                >
-              </li>
-            </ul>
-          </li>
-          <li class="nav-item dropdown">
-            <a
-              class="nav-link dropdown-toggle"
-              href="#"
-              id="communityDropdown"
-              role="button"
-              data-bs-toggle="dropdown"
-              aria-expanded="false"
-            >
-              Community
-            </a>
-            <ul class="dropdown-menu" aria-labelledby="communityDropdown">
-              <li>
-                <a
-                  class={`dropdown-item${currentPath === '/theme/3/board-members' ? ' active' : ''}`}
-                  href={getPathPrefix('/theme/3/board-members')}>Board Members</a
-                >
-              </li>
-              <li>
-                <a
-                  class={`dropdown-item${currentPath === '/theme/3/events' ? ' active' : ''}`}
-                  href={getPathPrefix('/theme/3/events')}>Events</a
-                >
-              </li>
-              <li>
-                <a
-                  class={`dropdown-item${currentPath === '/theme/3/news' ? ' active' : ''}`}
-                  href={getPathPrefix('/theme/3/news')}>News</a
-                >
-              </li>
-            </ul>
-          </li>
-          <li class="nav-item">
-            <a
-              class={`nav-link${currentPath === '/theme/3/facilities' ? ' active' : ''}`}
-              href={getPathPrefix('/theme/3/facilities')}>Facilities</a
-            >
-          </li>
-          <li class="nav-item">
-            <a
-              class={`nav-link${currentPath === '/theme/3/gallery' ? ' active' : ''}`}
-              href={getPathPrefix('/theme/3/gallery')}>Gallery</a
-            >
-          </li>
-          <li class="nav-item">
-            <a
-              class={`nav-link${currentPath === '/theme/3/contact' ? ' active' : ''}`}
-              href={getPathPrefix('/theme/3/contact')}>Contact</a
-            >
-          </li>
-        </ul>
->>>>>>> b6655313
 
             <!-- Community Dropdown -->
             <li class="nav-item dropdown">
@@ -425,37 +309,5 @@
         </div>
       </div>
     </div>
-<<<<<<< HEAD
-=======
-
-    <!-- Right-aligned Icons for desktop -->
-    <ul
-      class="navbar-nav d-none d-lg-flex flex-row align-items-center gap-2"
-      data-aos="slide-left"
-      data-aos-delay="500"
-      data-aos-duration="800"
-    >
-      <li class="nav-item">
-        <a class="nav-link" href="#" title="Notifications">
-          <i class="ri-notification-3-fill fs-5"></i>
-        </a>
-      </li>
-      <li class="nav-item">
-        <a class="nav-link" href="#" title="Messages">
-          <i class="ri-mail-fill fs-5"></i>
-        </a>
-      </li>
-      <li class="nav-item">
-        <a class="nav-link" href="#" title="Profile">
-          <img
-            src={getAssetPrefix('/assets/img/avatars/avatar2.jpg')}
-            alt="User Avatar"
-            class="rounded-circle"
-            style="width: 30px; height: 30px;"
-          />
-        </a>
-      </li>
-    </ul>
->>>>>>> b6655313
   </div>
 </nav>