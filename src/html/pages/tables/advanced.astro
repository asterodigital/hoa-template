---
import { getAssetPrefix, getPathPrefix } from "../../../utils/path.js";
import AdminLayout from "../../layouts/admin/admin-layout.astro";
import PageHeader from "../../components/common/page-header.astro";
import ComponentPreview from "../../components/component-preview/component-preview.astro";

// Register table scripts for search, filter and pagination functionality
const pageScript = `
  <script src="${getAssetPrefix("/assets/vendor/js/table/table-filter.js")}"></script>
  <script src="${getAssetPrefix("/assets/vendor/js/table/table-pagination.js")}"></script>
`;

// Configure page header with descriptive breadcrumb navigation
const pageHeaderProps = {
  title: "Advanced Tables",
  description: "Feature-rich tables with search, filters, sorting and bulk actions",
  breadcrumbs: [
    { label: "Dashboard", href: getPathPrefix("/dashboard") },
    { label: "Tables", href: getPathPrefix("/tables") },
    { label: "Advanced Tables", class: "active" }
  ]
};

// Advanced table template with search, filters and actions
const advancedTableTemplate = `<div class="astero-table">
    <!-- Search and Actions Bar -->
    <div class="d-flex justify-content-between align-items-center flex-wrap gap-3 mb-4">
        <!-- Search Input -->
        <div class="search-wrapper">
            <i class="ri-search-2-line search-icon" aria-hidden="true"></i>
            <input type="text" class="form-control search-input" placeholder="Search orders..." aria-label="Search orders">
            <button type="button" class="btn-clear" style="display: none;" aria-label="Clear search">
                <i class="ri-close-line" aria-hidden="true"></i>
            </button>
        </div>
        <!-- Action Buttons -->
        <div class="d-flex gap-2 flex-wrap">
<<<<<<< HEAD
            <button class="btn btn-light-primary gap-1 filter-btn" data-bs-toggle="offcanvas" data-bs-target="#filterDrawer" aria-label="Open filters">
=======
            <button class="btn btn-outline-primary gap-1" data-bs-toggle="offcanvas" data-bs-target="#filterDrawer" aria-label="Open filters">
>>>>>>> 99ed2bb0
                <i class="ri-filter-3-line me-1" aria-hidden="true"></i> Filters
            </button>

            <div class="bulk-actions" style="display: none;">
                <span class="selected-count me-2" aria-live="polite">0 items selected</span>
                <button class="btn btn-light-danger shadow-none align-items-center gap-2 bulk-delete" aria-label="Delete selected items">
                    <i class="ri-delete-bin-2-line me-1" aria-hidden="true"></i> Delete Selected
                </button>
            </div>
        </div>
    </div>
    <!-- Table Container -->
<<<<<<< HEAD
    <div class="table-container border-0">
        <table class="table table-hover mb-0" id="ordersTable" aria-label="Orders management table">
            <thead>
                <tr>
                    <th class="checkbox-column" scope="col">
                        <div class="form-check">
                            <input class="form-check-input select-all-checkbox" type="checkbox" id="selectAll" aria-label="Select all orders">
                        </div>
                    </th>
                    <th scope="col">ORDER ID</th>
                    <th scope="col">SHOP</th>
                    <th scope="col">CUSTOMER</th>
                    <th scope="col">PRICE</th>
                    <th scope="col">DATE</th>
                    <th scope="col">STATUS</th>
                    <th class="pe-3 text-end" scope="col">ACTIONS</th>
                </tr>
            </thead>
            <tbody>
                <tr>
                    <td>
                        <div class="form-check">
                            <input class="form-check-input" type="checkbox">
                        </div>
                    </td>
                    <td><a href="#" class="fw-medium">#ORD001</a></td>
                    <td>Electronics Hub</td>
                    <td>John Smith</td>
                    <td>$1,299</td>
                    <td>Nov 15, 2023</td>
                    <td><span class="badge bg-success-subtle text-success">Delivered</span></td>
                    <td>
                        <div class="dropdown text-end">
                            <button class="btn btn-light btn-active-light-primary dropdown-toggle shadow-none action-btn" type="button" data-bs-toggle="dropdown" aria-expanded="false">
                                Actions
                            </button>
                            <ul class="dropdown-menu">
                                <li><a class="dropdown-item d-flex align-items-center gap-2" href="#"><i class="ri-eye-line"></i> View</a></li>
                                <li><a class="dropdown-item d-flex align-items-center gap-2" href="#"><i class="ri-pencil-line"></i> Edit</a></li>
                                <li><hr class="dropdown-divider"></li>
                                <li><a class="dropdown-item d-flex align-items-center gap-2 text-danger" href="#"><i class="ri-delete-bin-line"></i> Delete</a></li>
                            </ul>
                        </div>
                    </td>
                </tr>
                <tr>
                    <td>
                        <div class="form-check">
                            <input class="form-check-input" type="checkbox">
                        </div>
                    </td>
                    <td><a href="#" class="fw-medium">#ORD002</a></td>
                    <td>Fashion Store</td>
                    <td>Emma Davis</td>
                    <td>$459</td>
                    <td>Nov 16, 2023</td>
                    <td><span class="badge bg-warning-subtle text-warning">Processing</span></td>
                    <td>
                        <div class="dropdown text-end">
                            <button class="btn btn-light btn-active-light-primary dropdown-toggle shadow-none action-btn" type="button" data-bs-toggle="dropdown" aria-expanded="false">
                                Actions
                            </button>
                            <ul class="dropdown-menu">
                                <li><a class="dropdown-item d-flex align-items-center gap-2" href="#"><i class="ri-eye-line"></i> View</a></li>
                                <li><a class="dropdown-item d-flex align-items-center gap-2" href="#"><i class="ri-pencil-line"></i> Edit</a></li>
                                <li><hr class="dropdown-divider"></li>
                                <li><a class="dropdown-item d-flex align-items-center gap-2 text-danger" href="#"><i class="ri-delete-bin-line"></i> Delete</a></li>
                            </ul>
                        </div>
                    </td>
                </tr>
                <tr>
                    <td>
                        <div class="form-check">
                            <input class="form-check-input" type="checkbox">
                        </div>
                    </td>
                    <td><a href="#" class="fw-medium">#ORD003</a></td>
                    <td>Sports World</td>
                    <td>Michael Brown</td>
                    <td>$799</td>
                    <td>Nov 16, 2023</td>
                    <td><span class="badge bg-info-subtle text-info">Shipped</span></td>
                    <td>
                        <div class="dropdown text-end">
                            <button class="btn btn-light btn-active-light-primary dropdown-toggle shadow-none action-btn" type="button" data-bs-toggle="dropdown" aria-expanded="false">
                                Actions
                            </button>
                            <ul class="dropdown-menu">
                                <li><a class="dropdown-item d-flex align-items-center gap-2" href="#"><i class="ri-eye-line"></i> View</a></li>
                                <li><a class="dropdown-item d-flex align-items-center gap-2" href="#"><i class="ri-pencil-line"></i> Edit</a></li>
                                <li><hr class="dropdown-divider"></li>
                                <li><a class="dropdown-item d-flex align-items-center gap-2 text-danger" href="#"><i class="ri-delete-bin-line"></i> Delete</a></li>
                            </ul>
                        </div>
                    </td>
                </tr>
                <tr>
                    <td>
                        <div class="form-check">
                            <input class="form-check-input" type="checkbox">
                        </div>
                    </td>
                    <td><a href="#" class="fw-medium">#ORD004</a></td>
                    <td>Home Decor</td>
                    <td>Sarah Wilson</td>
                    <td>$2,499</td>
                    <td>Nov 17, 2023</td>
                    <td><span class="badge bg-danger-subtle text-danger">Cancelled</span></td>
                    <td>
                        <div class="dropdown text-end">
                            <button class="btn btn-light btn-active-light-primary dropdown-toggle shadow-none action-btn" type="button" data-bs-toggle="dropdown" aria-expanded="false">
                                Actions
                            </button>
                            <ul class="dropdown-menu">
                                <li><a class="dropdown-item d-flex align-items-center gap-2" href="#"><i class="ri-eye-line"></i> View</a></li>
                                <li><a class="dropdown-item d-flex align-items-center gap-2" href="#"><i class="ri-pencil-line"></i> Edit</a></li>
                                <li><hr class="dropdown-divider"></li>
                                <li><a class="dropdown-item d-flex align-items-center gap-2 text-danger" href="#"><i class="ri-delete-bin-line"></i> Delete</a></li>
                            </ul>
                        </div>
                    </td>
                </tr>
                <tr>
                    <td>
                        <div class="form-check">
                            <input class="form-check-input" type="checkbox">
                        </div>
                    </td>
                    <td><a href="#" class="fw-medium">#ORD005</a></td>
                    <td>Book Haven</td>
                    <td>David Lee</td>
                    <td>$159</td>
                    <td>Nov 17, 2023</td>
                    <td><span class="badge bg-success-subtle text-success">Delivered</span></td>
                    <td>
                        <div class="dropdown text-end">
                            <button class="btn btn-light btn-active-light-primary dropdown-toggle shadow-none action-btn" type="button" data-bs-toggle="dropdown" aria-expanded="false">
                                Actions
                            </button>
                            <ul class="dropdown-menu">
                                <li><a class="dropdown-item d-flex align-items-center gap-2" href="#"><i class="ri-eye-line"></i> View</a></li>
                                <li><a class="dropdown-item d-flex align-items-center gap-2" href="#"><i class="ri-pencil-line"></i> Edit</a></li>
                                <li><hr class="dropdown-divider"></li>
                                <li><a class="dropdown-item d-flex align-items-center gap-2 text-danger" href="#"><i class="ri-delete-bin-line"></i> Delete</a></li>
                            </ul>
                        </div>
                    </td>
                </tr>
                <tr>
                    <td>
                        <div class="form-check">
                            <input class="form-check-input" type="checkbox">
                        </div>
                    </td>
                    <td><a href="#" class="fw-medium">#ORD006</a></td>
                    <td>Tech Galaxy</td>
                    <td>Lisa Anderson</td>
                    <td>$3,299</td>
                    <td>Nov 18, 2023</td>
                    <td><span class="badge bg-warning-subtle text-warning">Processing</span></td>
                    <td>
                        <div class="dropdown text-end">
                            <button class="btn btn-light btn-active-light-primary dropdown-toggle shadow-none action-btn" type="button" data-bs-toggle="dropdown" aria-expanded="false">
                                Actions
                            </button>
                            <ul class="dropdown-menu">
                                <li><a class="dropdown-item d-flex align-items-center gap-2" href="#"><i class="ri-eye-line"></i> View</a></li>
                                <li><a class="dropdown-item d-flex align-items-center gap-2" href="#"><i class="ri-pencil-line"></i> Edit</a></li>
                                <li><hr class="dropdown-divider"></li>
                                <li><a class="dropdown-item d-flex align-items-center gap-2 text-danger" href="#"><i class="ri-delete-bin-line"></i> Delete</a></li>
                            </ul>
                        </div>
                    </td>
                </tr>
            </tbody>
        </table>
=======
    <div class="table-responsive">
        <div class="table-container border-0">
            <table class="table table-hover mb-0" id="ordersTable" aria-label="Orders management table">
                <thead>
                    <tr>
                        <th class="checkbox-column" scope="col">
                            <div class="form-check">
                                <input class="form-check-input select-all-checkbox" type="checkbox" id="selectAll" aria-label="Select all orders">
                            </div>
                        </th>
                        <th scope="col"><i class="ri-file-list-3-line me-1" aria-hidden="true"></i>ORDER ID</th>
                        <th scope="col"><i class="ri-store-2-line me-1" aria-hidden="true"></i>SHOP</th>
                        <th scope="col"><i class="ri-user-3-line me-1" aria-hidden="true"></i>CUSTOMER</th>
                        <th scope="col"><i class="ri-money-dollar-circle-line me-1" aria-hidden="true"></i>PRICE</th>
                        <th scope="col"><i class="ri-calendar-2-line me-1" aria-hidden="true"></i>DATE</th>
                        <th scope="col"><i class="ri-flag-2-line me-1" aria-hidden="true"></i>STATUS</th>
                        <th class="text-end" scope="col"><i class="ri-settings-3-line me-1" aria-hidden="true"></i>ACTIONS</th>
                    </tr>
                </thead>
                <tbody>
                    <tr>
                        <td>
                            <div class="form-check">
                                <input class="form-check-input" type="checkbox">
                            </div>
                        </td>
                        <td><a href="#" class="fw-medium">#ORD001</a></td>
                        <td>Electronics Hub</td>
                        <td>John Smith</td>
                        <td>$1,299</td>
                        <td>Nov 15, 2023</td>
                        <td><span class="badge bg-success-subtle text-success">Delivered</span></td>
                        <td>
                            <div class="dropdown text-end">
                                <button class="btn btn-light btn-active-light-primary dropdown-toggle shadow-none action-btn" type="button" data-bs-toggle="dropdown" aria-expanded="false">
                                    Actions
                                </button>
                                <ul class="dropdown-menu">
                                    <li><a class="dropdown-item d-flex align-items-center gap-2" href="#"><i class="ri-eye-line"></i> View</a></li>
                                    <li><a class="dropdown-item d-flex align-items-center gap-2" href="#"><i class="ri-pencil-line"></i> Edit</a></li>
                                    <li><hr class="dropdown-divider"></li>
                                    <li><a class="dropdown-item d-flex align-items-center gap-2 text-danger" href="#"><i class="ri-delete-bin-line"></i> Delete</a></li>
                                </ul>
                            </div>
                        </td>
                    </tr>
                    <tr>
                        <td>
                            <div class="form-check">
                                <input class="form-check-input" type="checkbox">
                            </div>
                        </td>
                        <td><a href="#" class="fw-medium">#ORD002</a></td>
                        <td>Fashion Store</td>
                        <td>Emma Davis</td>
                        <td>$459</td>
                        <td>Nov 16, 2023</td>
                        <td><span class="badge bg-warning-subtle text-warning">Processing</span></td>
                        <td>
                            <div class="dropdown text-end">
                                <button class="btn btn-light btn-active-light-primary dropdown-toggle shadow-none action-btn" type="button" data-bs-toggle="dropdown" aria-expanded="false">
                                    Actions
                                </button>
                                <ul class="dropdown-menu">
                                    <li><a class="dropdown-item d-flex align-items-center gap-2" href="#"><i class="ri-eye-line"></i> View</a></li>
                                    <li><a class="dropdown-item d-flex align-items-center gap-2" href="#"><i class="ri-pencil-line"></i> Edit</a></li>
                                    <li><hr class="dropdown-divider"></li>
                                    <li><a class="dropdown-item d-flex align-items-center gap-2 text-danger" href="#"><i class="ri-delete-bin-line"></i> Delete</a></li>
                                </ul>
                            </div>
                        </td>
                    </tr>
                    <tr>
                        <td>
                            <div class="form-check">
                                <input class="form-check-input" type="checkbox">
                            </div>
                        </td>
                        <td><a href="#" class="fw-medium">#ORD003</a></td>
                        <td>Sports World</td>
                        <td>Michael Brown</td>
                        <td>$799</td>
                        <td>Nov 16, 2023</td>
                        <td><span class="badge bg-info-subtle text-info">Shipped</span></td>
                        <td>
                            <div class="dropdown text-end">
                                <button class="btn btn-light btn-active-light-primary dropdown-toggle shadow-none action-btn" type="button" data-bs-toggle="dropdown" aria-expanded="false">
                                    Actions
                                </button>
                                <ul class="dropdown-menu">
                                    <li><a class="dropdown-item d-flex align-items-center gap-2" href="#"><i class="ri-eye-line"></i> View</a></li>
                                    <li><a class="dropdown-item d-flex align-items-center gap-2" href="#"><i class="ri-pencil-line"></i> Edit</a></li>
                                    <li><hr class="dropdown-divider"></li>
                                    <li><a class="dropdown-item d-flex align-items-center gap-2 text-danger" href="#"><i class="ri-delete-bin-line"></i> Delete</a></li>
                                </ul>
                            </div>
                        </td>
                    </tr>
                    <tr>
                        <td>
                            <div class="form-check">
                                <input class="form-check-input" type="checkbox">
                            </div>
                        </td>
                        <td><a href="#" class="fw-medium">#ORD004</a></td>
                        <td>Home Decor</td>
                        <td>Sarah Wilson</td>
                        <td>$2,499</td>
                        <td>Nov 17, 2023</td>
                        <td><span class="badge bg-danger-subtle text-danger">Cancelled</span></td>
                        <td>
                            <div class="dropdown text-end">
                                <button class="btn btn-light btn-active-light-primary dropdown-toggle shadow-none action-btn" type="button" data-bs-toggle="dropdown" aria-expanded="false">
                                    Actions
                                </button>
                                <ul class="dropdown-menu">
                                    <li><a class="dropdown-item d-flex align-items-center gap-2" href="#"><i class="ri-eye-line"></i> View</a></li>
                                    <li><a class="dropdown-item d-flex align-items-center gap-2" href="#"><i class="ri-pencil-line"></i> Edit</a></li>
                                    <li><hr class="dropdown-divider"></li>
                                    <li><a class="dropdown-item d-flex align-items-center gap-2 text-danger" href="#"><i class="ri-delete-bin-line"></i> Delete</a></li>
                                </ul>
                            </div>
                        </td>
                    </tr>
                    <tr>
                        <td>
                            <div class="form-check">
                                <input class="form-check-input" type="checkbox">
                            </div>
                        </td>
                        <td><a href="#" class="fw-medium">#ORD005</a></td>
                        <td>Book Haven</td>
                        <td>David Lee</td>
                        <td>$159</td>
                        <td>Nov 17, 2023</td>
                        <td><span class="badge bg-success-subtle text-success">Delivered</span></td>
                        <td>
                            <div class="dropdown text-end">
                                <button class="btn btn-light btn-active-light-primary dropdown-toggle shadow-none action-btn" type="button" data-bs-toggle="dropdown" aria-expanded="false">
                                    Actions
                                </button>
                                <ul class="dropdown-menu">
                                    <li><a class="dropdown-item d-flex align-items-center gap-2" href="#"><i class="ri-eye-line"></i> View</a></li>
                                    <li><a class="dropdown-item d-flex align-items-center gap-2" href="#"><i class="ri-pencil-line"></i> Edit</a></li>
                                    <li><hr class="dropdown-divider"></li>
                                    <li><a class="dropdown-item d-flex align-items-center gap-2 text-danger" href="#"><i class="ri-delete-bin-line"></i> Delete</a></li>
                                </ul>
                            </div>
                        </td>
                    </tr>
                    <tr>
                        <td>
                            <div class="form-check">
                                <input class="form-check-input" type="checkbox">
                            </div>
                        </td>
                        <td><a href="#" class="fw-medium">#ORD006</a></td>
                        <td>Tech Galaxy</td>
                        <td>Lisa Anderson</td>
                        <td>$3,299</td>
                        <td>Nov 18, 2023</td>
                        <td><span class="badge bg-warning-subtle text-warning">Processing</span></td>
                        <td>
                            <div class="dropdown text-end">
                                <button class="btn btn-light btn-active-light-primary dropdown-toggle shadow-none action-btn" type="button" data-bs-toggle="dropdown" aria-expanded="false">
                                    Actions
                                </button>
                                <ul class="dropdown-menu">
                                    <li><a class="dropdown-item d-flex align-items-center gap-2" href="#"><i class="ri-eye-line"></i> View</a></li>
                                    <li><a class="dropdown-item d-flex align-items-center gap-2" href="#"><i class="ri-pencil-line"></i> Edit</a></li>
                                    <li><hr class="dropdown-divider"></li>
                                    <li><a class="dropdown-item d-flex align-items-center gap-2 text-danger" href="#"><i class="ri-delete-bin-line"></i> Delete</a></li>
                                </ul>
                            </div>
                        </td>
                    </tr>
                </tbody>
            </table>
        </div>
>>>>>>> 99ed2bb0
    </div>
</div>

<!-- Filter Drawer -->
<div class="offcanvas offcanvas-end filter-drawer" tabindex="-1" id="filterDrawer" aria-labelledby="filterDrawerLabel">
    <div class="offcanvas-header border-bottom">
        <h5 class="offcanvas-title" id="filterDrawerLabel">
            <i class="ri-filter-3-line me-1" aria-hidden="true"></i> Filter Options
        </h5>
        <button type="button" class="btn-close" data-bs-dismiss="offcanvas" aria-label="Close filters"></button>
    </div>
    <div class="offcanvas-body p-0">
        <form class="filter-form h-100 d-flex flex-column" aria-label="Order filters">
            <!-- Status Filter -->
            <div class="filter-form-fields p-4">
                <div class="mb-4">
                    <label class="form-label fw-medium">Order Status</label>
                    <div class="form-check mb-2">
                        <input class="form-check-input" type="checkbox" value="delivered" id="statusDelivered">
                        <label class="form-check-label" for="statusDelivered">
                            <span class="badge bg-success-subtle text-success">
                                <i class="ri-checkbox-circle-line me-1" aria-hidden="true"></i>Delivered
                            </span>
                        </label>
                    </div>
                    <div class="form-check mb-2">
                        <input class="form-check-input" type="checkbox" value="processing" id="statusProcessing">
                        <label class="form-check-label" for="statusProcessing">
                            <span class="badge bg-warning-subtle text-warning">
                                <i class="ri-time-line me-1" aria-hidden="true"></i>Processing
                            </span>
                        </label>
                    </div>
                    <div class="form-check mb-2">
                        <input class="form-check-input" type="checkbox" value="shipped" id="statusShipped">
                        <label class="form-check-label" for="statusShipped">
                            <span class="badge bg-info-subtle text-info">
                                <i class="ri-truck-line me-1" aria-hidden="true"></i>Shipped
                            </span>
                        </label>
                    </div>
                    <div class="form-check">
                        <input class="form-check-input" type="checkbox" value="cancelled" id="statusCancelled">
                        <label class="form-check-label" for="statusCancelled">
                            <span class="badge bg-danger-subtle text-danger">
                                <i class="ri-close-circle-line me-1" aria-hidden="true"></i>Cancelled
                            </span>
                        </label>
                    </div>
                </div>

                <!-- Shop Filter -->
                <div class="mb-4">
                    <label class="form-label fw-medium" for="shopFilter">Shop</label>
                    <select class="form-select" id="shopFilter" aria-label="Filter by shop">
                        <option value="">All Shops</option>
                        <option value="electronics-hub">Electronics Hub</option>
                        <option value="fashion-store">Fashion Store</option>
                        <option value="sports-world">Sports World</option>
                        <option value="home-decor">Home Decor</option>
                        <option value="book-haven">Book Haven</option>
                        <option value="tech-galaxy">Tech Galaxy</option>
                    </select>
                </div>

                <!-- Date Range Filter -->
                <div class="mb-4">
                    <label class="form-label fw-medium">Date Range</label>
                    <div class="row g-2">
                        <div class="col-6">
                            <input type="date" class="form-control" id="startDate" aria-label="Start date">
                        </div>
                        <div class="col-6">
                            <input type="date" class="form-control" id="endDate" aria-label="End date">
                        </div>
                    </div>
                </div>

                <!-- Price Range Filter -->
                <div class="mb-4">
                    <label class="form-label fw-medium">Price Range</label>
                    <div class="row g-2">
                        <div class="col-6">
                            <div class="input-group">
                                <span class="input-group-text" aria-hidden="true">$</span>
                                <input type="number" class="form-control" id="minPrice" placeholder="Min" aria-label="Minimum price">
                            </div>
                        </div>
                        <div class="col-6">
                            <div class="input-group">
                                <span class="input-group-text" aria-hidden="true">$</span>
                                <input type="number" class="form-control" id="maxPrice" placeholder="Max" aria-label="Maximum price">
                            </div>
                        </div>
                    </div>
                </div>
            </div>

            <!-- Filter Actions -->
            <div class="border-top p-3 mt-auto">
                <div class="d-flex gap-2">
                    <button type="submit" class="btn btn-primary flex-grow-1">
                        <i class="ri-filter-3-line me-1" aria-hidden="true"></i> Apply Filters
                    </button>
                    <button type="reset" class="btn btn-light">
                        <i class="ri-refresh-line me-1" aria-hidden="true"></i> Reset
                    </button>
                </div>
            </div>
        </form>
    </div>
</div>
`;
---

<AdminLayout
  title="Advanced Tables"
  description="Feature-rich tables with search, filters, sorting and bulk actions"
  currentPath="tables/advanced"
  pageScript={pageScript}
  enableComponentPreview={true}
>
  <PageHeader {...pageHeaderProps} />

  <!-- Advanced Table Section -->
  <div class="row mb-4">
    <div class="col-12">
      <h2 id="advanced-table">Advanced Table with Search and Filters</h2>
      <p class="mb-4">
        A comprehensive table example featuring search functionality, advanced filtering options,
        bulk actions, and responsive design. Perfect for complex data management interfaces.
      </p>

      <ComponentPreview
        title="Advanced Table with Search and Filters"
        height="625px"
        component={advancedTableTemplate}
        htmlCode={advancedTableTemplate}
        cssCode={``}
        jsCode={pageScript}
      />
    </div>
  </div>
</AdminLayout><|MERGE_RESOLUTION|>--- conflicted
+++ resolved
@@ -35,11 +35,7 @@
         </div>
         <!-- Action Buttons -->
         <div class="d-flex gap-2 flex-wrap">
-<<<<<<< HEAD
-            <button class="btn btn-light-primary gap-1 filter-btn" data-bs-toggle="offcanvas" data-bs-target="#filterDrawer" aria-label="Open filters">
-=======
-            <button class="btn btn-outline-primary gap-1" data-bs-toggle="offcanvas" data-bs-target="#filterDrawer" aria-label="Open filters">
->>>>>>> 99ed2bb0
+            <button class="btn btn-outline-primary gap-1 filter-btn" data-bs-toggle="offcanvas" data-bs-target="#filterDrawer" aria-label="Open filters">
                 <i class="ri-filter-3-line me-1" aria-hidden="true"></i> Filters
             </button>
 
@@ -52,7 +48,6 @@
         </div>
     </div>
     <!-- Table Container -->
-<<<<<<< HEAD
     <div class="table-container border-0">
         <table class="table table-hover mb-0" id="ordersTable" aria-label="Orders management table">
             <thead>
@@ -230,187 +225,6 @@
                 </tr>
             </tbody>
         </table>
-=======
-    <div class="table-responsive">
-        <div class="table-container border-0">
-            <table class="table table-hover mb-0" id="ordersTable" aria-label="Orders management table">
-                <thead>
-                    <tr>
-                        <th class="checkbox-column" scope="col">
-                            <div class="form-check">
-                                <input class="form-check-input select-all-checkbox" type="checkbox" id="selectAll" aria-label="Select all orders">
-                            </div>
-                        </th>
-                        <th scope="col"><i class="ri-file-list-3-line me-1" aria-hidden="true"></i>ORDER ID</th>
-                        <th scope="col"><i class="ri-store-2-line me-1" aria-hidden="true"></i>SHOP</th>
-                        <th scope="col"><i class="ri-user-3-line me-1" aria-hidden="true"></i>CUSTOMER</th>
-                        <th scope="col"><i class="ri-money-dollar-circle-line me-1" aria-hidden="true"></i>PRICE</th>
-                        <th scope="col"><i class="ri-calendar-2-line me-1" aria-hidden="true"></i>DATE</th>
-                        <th scope="col"><i class="ri-flag-2-line me-1" aria-hidden="true"></i>STATUS</th>
-                        <th class="text-end" scope="col"><i class="ri-settings-3-line me-1" aria-hidden="true"></i>ACTIONS</th>
-                    </tr>
-                </thead>
-                <tbody>
-                    <tr>
-                        <td>
-                            <div class="form-check">
-                                <input class="form-check-input" type="checkbox">
-                            </div>
-                        </td>
-                        <td><a href="#" class="fw-medium">#ORD001</a></td>
-                        <td>Electronics Hub</td>
-                        <td>John Smith</td>
-                        <td>$1,299</td>
-                        <td>Nov 15, 2023</td>
-                        <td><span class="badge bg-success-subtle text-success">Delivered</span></td>
-                        <td>
-                            <div class="dropdown text-end">
-                                <button class="btn btn-light btn-active-light-primary dropdown-toggle shadow-none action-btn" type="button" data-bs-toggle="dropdown" aria-expanded="false">
-                                    Actions
-                                </button>
-                                <ul class="dropdown-menu">
-                                    <li><a class="dropdown-item d-flex align-items-center gap-2" href="#"><i class="ri-eye-line"></i> View</a></li>
-                                    <li><a class="dropdown-item d-flex align-items-center gap-2" href="#"><i class="ri-pencil-line"></i> Edit</a></li>
-                                    <li><hr class="dropdown-divider"></li>
-                                    <li><a class="dropdown-item d-flex align-items-center gap-2 text-danger" href="#"><i class="ri-delete-bin-line"></i> Delete</a></li>
-                                </ul>
-                            </div>
-                        </td>
-                    </tr>
-                    <tr>
-                        <td>
-                            <div class="form-check">
-                                <input class="form-check-input" type="checkbox">
-                            </div>
-                        </td>
-                        <td><a href="#" class="fw-medium">#ORD002</a></td>
-                        <td>Fashion Store</td>
-                        <td>Emma Davis</td>
-                        <td>$459</td>
-                        <td>Nov 16, 2023</td>
-                        <td><span class="badge bg-warning-subtle text-warning">Processing</span></td>
-                        <td>
-                            <div class="dropdown text-end">
-                                <button class="btn btn-light btn-active-light-primary dropdown-toggle shadow-none action-btn" type="button" data-bs-toggle="dropdown" aria-expanded="false">
-                                    Actions
-                                </button>
-                                <ul class="dropdown-menu">
-                                    <li><a class="dropdown-item d-flex align-items-center gap-2" href="#"><i class="ri-eye-line"></i> View</a></li>
-                                    <li><a class="dropdown-item d-flex align-items-center gap-2" href="#"><i class="ri-pencil-line"></i> Edit</a></li>
-                                    <li><hr class="dropdown-divider"></li>
-                                    <li><a class="dropdown-item d-flex align-items-center gap-2 text-danger" href="#"><i class="ri-delete-bin-line"></i> Delete</a></li>
-                                </ul>
-                            </div>
-                        </td>
-                    </tr>
-                    <tr>
-                        <td>
-                            <div class="form-check">
-                                <input class="form-check-input" type="checkbox">
-                            </div>
-                        </td>
-                        <td><a href="#" class="fw-medium">#ORD003</a></td>
-                        <td>Sports World</td>
-                        <td>Michael Brown</td>
-                        <td>$799</td>
-                        <td>Nov 16, 2023</td>
-                        <td><span class="badge bg-info-subtle text-info">Shipped</span></td>
-                        <td>
-                            <div class="dropdown text-end">
-                                <button class="btn btn-light btn-active-light-primary dropdown-toggle shadow-none action-btn" type="button" data-bs-toggle="dropdown" aria-expanded="false">
-                                    Actions
-                                </button>
-                                <ul class="dropdown-menu">
-                                    <li><a class="dropdown-item d-flex align-items-center gap-2" href="#"><i class="ri-eye-line"></i> View</a></li>
-                                    <li><a class="dropdown-item d-flex align-items-center gap-2" href="#"><i class="ri-pencil-line"></i> Edit</a></li>
-                                    <li><hr class="dropdown-divider"></li>
-                                    <li><a class="dropdown-item d-flex align-items-center gap-2 text-danger" href="#"><i class="ri-delete-bin-line"></i> Delete</a></li>
-                                </ul>
-                            </div>
-                        </td>
-                    </tr>
-                    <tr>
-                        <td>
-                            <div class="form-check">
-                                <input class="form-check-input" type="checkbox">
-                            </div>
-                        </td>
-                        <td><a href="#" class="fw-medium">#ORD004</a></td>
-                        <td>Home Decor</td>
-                        <td>Sarah Wilson</td>
-                        <td>$2,499</td>
-                        <td>Nov 17, 2023</td>
-                        <td><span class="badge bg-danger-subtle text-danger">Cancelled</span></td>
-                        <td>
-                            <div class="dropdown text-end">
-                                <button class="btn btn-light btn-active-light-primary dropdown-toggle shadow-none action-btn" type="button" data-bs-toggle="dropdown" aria-expanded="false">
-                                    Actions
-                                </button>
-                                <ul class="dropdown-menu">
-                                    <li><a class="dropdown-item d-flex align-items-center gap-2" href="#"><i class="ri-eye-line"></i> View</a></li>
-                                    <li><a class="dropdown-item d-flex align-items-center gap-2" href="#"><i class="ri-pencil-line"></i> Edit</a></li>
-                                    <li><hr class="dropdown-divider"></li>
-                                    <li><a class="dropdown-item d-flex align-items-center gap-2 text-danger" href="#"><i class="ri-delete-bin-line"></i> Delete</a></li>
-                                </ul>
-                            </div>
-                        </td>
-                    </tr>
-                    <tr>
-                        <td>
-                            <div class="form-check">
-                                <input class="form-check-input" type="checkbox">
-                            </div>
-                        </td>
-                        <td><a href="#" class="fw-medium">#ORD005</a></td>
-                        <td>Book Haven</td>
-                        <td>David Lee</td>
-                        <td>$159</td>
-                        <td>Nov 17, 2023</td>
-                        <td><span class="badge bg-success-subtle text-success">Delivered</span></td>
-                        <td>
-                            <div class="dropdown text-end">
-                                <button class="btn btn-light btn-active-light-primary dropdown-toggle shadow-none action-btn" type="button" data-bs-toggle="dropdown" aria-expanded="false">
-                                    Actions
-                                </button>
-                                <ul class="dropdown-menu">
-                                    <li><a class="dropdown-item d-flex align-items-center gap-2" href="#"><i class="ri-eye-line"></i> View</a></li>
-                                    <li><a class="dropdown-item d-flex align-items-center gap-2" href="#"><i class="ri-pencil-line"></i> Edit</a></li>
-                                    <li><hr class="dropdown-divider"></li>
-                                    <li><a class="dropdown-item d-flex align-items-center gap-2 text-danger" href="#"><i class="ri-delete-bin-line"></i> Delete</a></li>
-                                </ul>
-                            </div>
-                        </td>
-                    </tr>
-                    <tr>
-                        <td>
-                            <div class="form-check">
-                                <input class="form-check-input" type="checkbox">
-                            </div>
-                        </td>
-                        <td><a href="#" class="fw-medium">#ORD006</a></td>
-                        <td>Tech Galaxy</td>
-                        <td>Lisa Anderson</td>
-                        <td>$3,299</td>
-                        <td>Nov 18, 2023</td>
-                        <td><span class="badge bg-warning-subtle text-warning">Processing</span></td>
-                        <td>
-                            <div class="dropdown text-end">
-                                <button class="btn btn-light btn-active-light-primary dropdown-toggle shadow-none action-btn" type="button" data-bs-toggle="dropdown" aria-expanded="false">
-                                    Actions
-                                </button>
-                                <ul class="dropdown-menu">
-                                    <li><a class="dropdown-item d-flex align-items-center gap-2" href="#"><i class="ri-eye-line"></i> View</a></li>
-                                    <li><a class="dropdown-item d-flex align-items-center gap-2" href="#"><i class="ri-pencil-line"></i> Edit</a></li>
-                                    <li><hr class="dropdown-divider"></li>
-                                    <li><a class="dropdown-item d-flex align-items-center gap-2 text-danger" href="#"><i class="ri-delete-bin-line"></i> Delete</a></li>
-                                </ul>
-                            </div>
-                        </td>
-                    </tr>
-                </tbody>
-            </table>
-        </div>
->>>>>>> 99ed2bb0
     </div>
 </div>
 
