import * as bootstrap from 'bootstrap/dist/js/bootstrap.esm.js'
import SimpleBar from 'simplebar'
import { darkMode } from './layout/dark-mode.js'
import { initSidebar } from './layout/sidebar-handler.js'
import { initSidebarMini } from './layout/sidebar-mini-handler.js'
import { initNavigation } from './layout/nav-handler.js'
import { dropdownHover } from './layout/dropdown-hover.js'
import { initPasswordWrapper } from './components/password.js'
<<<<<<< HEAD
import { imageModal } from './layout/image-modal.js'
=======
import { initSkin, updateSkin } from './components/skin.js'
>>>>>>> f4010227

// Expose bootstrap and simplebar globally for inline scripts
window.bootstrap = bootstrap
window.SimpleBar = SimpleBar

// Create the theme module
const AsteroAdmin = (function () {
  let initialized = false

  // Initialize Bootstrap components
  function initBootstrap() {
    // Enable tooltips everywhere
    const tooltipTriggerList = document.querySelectorAll('[data-bs-toggle="tooltip"]')
    Array.from(tooltipTriggerList).forEach((tooltipTriggerEl) => {
      new bootstrap.Tooltip(tooltipTriggerEl)
    })

    // Enable popovers everywhere
    const popoverTriggerList = document.querySelectorAll('[data-bs-toggle="popover"]')
    Array.from(popoverTriggerList).forEach((popoverTriggerEl) => {
      new bootstrap.Popover(popoverTriggerEl)
    })
  }

  // Initialize SimpleBar on elements with data-simplebar attribute
  function initSimpleBar() {
    document.querySelectorAll('[data-simplebar]').forEach((element) => {
      new SimpleBar(element)
    })
  }

  function initializeAll() {
    if (initialized) {
      return
    }

    try {
      darkMode()
      initSidebar()
      initSidebarMini()
      initNavigation()
      dropdownHover()
      imageModal()
      initPasswordWrapper()
      initBootstrap()
      initSimpleBar()

      // Initialize skin system
      initSkin()

      initialized = true
    } catch (error) {
      console.error('Error during initialization:', error)
    }
  }

  // Public API
  return {
    init: initializeAll,
    isInitialized: () => initialized,
    updateSkin: updateSkin
  }
})()

// Auto-initialize when DOM is ready
if (typeof document !== 'undefined') {
  if (document.readyState === 'loading') {
    document.addEventListener('DOMContentLoaded', AsteroAdmin.init)
  } else {
    AsteroAdmin.init()
  }
}

export default AsteroAdmin<|MERGE_RESOLUTION|>--- conflicted
+++ resolved
@@ -6,11 +6,8 @@
 import { initNavigation } from './layout/nav-handler.js'
 import { dropdownHover } from './layout/dropdown-hover.js'
 import { initPasswordWrapper } from './components/password.js'
-<<<<<<< HEAD
 import { imageModal } from './layout/image-modal.js'
-=======
 import { initSkin, updateSkin } from './components/skin.js'
->>>>>>> f4010227
 
 // Expose bootstrap and simplebar globally for inline scripts
 window.bootstrap = bootstrap
