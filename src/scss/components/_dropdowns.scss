/* ==========================================================================
   Dropdown Styles
   ========================================================================== */

/* Enhanced dropdown menu with Bootstrap's shadow */
.dropdown-menu {
  // Base styles inherited from Bootstrap
  @extend .shadow-sm;
<<<<<<< HEAD
  margin-top: 0;
  overflow: visible !important;
  border: 0;
=======
  border-color: rgb(0, 0, 0, 0.075);
>>>>>>> f4010227

  // Simple fade transition
  opacity: 0;
  transition: opacity 0.3s ease-in-out;

  &.show {
    opacity: 1;
  }
}

// Add border-radius to first and last visible dropdown items
.dropdown-menu > li:first-child > .dropdown-item {
  border-top-left-radius: 6px;
  border-top-right-radius: 6px;
}

.dropdown-menu > li:last-child > .dropdown-item {
  border-bottom-right-radius: 6px;
  border-bottom-left-radius: 6px;
}

/* Improved dropdown toggle arrow */
.dropdown-toggle {
  &::after {
    display: inline-block;
    width: 0.5em;
    height: 0.5em;
    vertical-align: 0.15em;
    content: '';
    border: 0;
    border-right: 0.15em solid;
    border-bottom: 0.15em solid;
    transition: transform 0.3s ease-in-out;
    transform: rotate(45deg);
  }

  /* Ensure proper border-radius on different sides */
  &.btn:not(:last-child):not(.dropdown-toggle) {
    border-top-right-radius: 0;
    border-bottom-right-radius: 0;
  }

  &.btn:not(:first-child) {
    border-top-left-radius: 0;
    border-bottom-left-radius: 0;
  }
}

/* Button group styling improvements for split buttons */
.btn-group > .btn:not(:last-child):not(.dropdown-toggle),
.btn-group > .btn-group:not(:last-child) > .btn {
  /* Ensure no rounding on right side for first button */
  border-top-right-radius: 0;
  border-bottom-right-radius: 0;
}

.btn-group > .btn:nth-child(n + 3),
.btn-group > :not(.btn-check) + .btn,
.btn-group > .btn-group:not(:first-child) > .btn {
  margin-left: -1px; /* Remove gap between buttons */

  /* Ensure no rounding on left side for split button */
  border-top-left-radius: 0;
  border-bottom-left-radius: 0;
}

/* Dropdown header improvements */
.dropdown-header {
  display: block;
  padding: $dropdown-item-padding-y $dropdown-item-padding-x;
  margin: 0 0.5rem 0.25rem;
  font-size: $font-size-sm;
  font-weight: 600;
  color: $dropdown-header-color;
  text-transform: uppercase;
  letter-spacing: 0.03em;
  white-space: nowrap;
}

/* Dropdown item sizes */
.dropdown-item-xs {
  padding: $dropdown-item-padding-y * 0.5 $dropdown-item-padding-x * 0.5;
  font-size: $font-size-xs;
}

.dropdown-item-sm {
  padding: $dropdown-item-padding-y * 0.75 $dropdown-item-padding-x * 0.75;
  font-size: $font-size-sm;
}

.dropdown-item-lg {
  padding: $dropdown-item-padding-y * 1.25 $dropdown-item-padding-x * 1.25;
  font-size: $font-size-lg;
}

.dropdown-item-xl {
  padding: $dropdown-item-padding-y * 1.5 $dropdown-item-padding-x * 1.5;
  font-size: $font-size-xl;
}

/* Direction variants */
.dropup .dropdown-menu {
  top: auto;
  bottom: 100%;
  margin-top: 0;
  margin-bottom: 0.125rem;
}

/* Specific styling for dropup toggle arrow - point upward */
.dropup .dropdown-toggle::after {
  display: inline-block;
  width: 0.5em;
  height: 0.5em;
  vertical-align: 0;
  content: '';
  border: 0;
  border-right: 0.15em solid;
  border-bottom: 0.15em solid;
  transition: transform 0.3s ease-in-out;
  transform: rotate(225deg);
}

.dropend .dropdown-menu {
  top: 0;
  right: auto;
  left: 100%;
  margin-top: 0;
  margin-left: 0.125rem;
}

/* Styling for dropend toggle arrow */
.dropend .dropdown-toggle::after {
  width: 0.5em;
  height: 0.5em;
  vertical-align: 0;
  border: 0;
  border-top: 0.15em solid;
  border-right: 0.15em solid;
  transition: transform 0.3s ease-in-out;
  transform: rotate(45deg);
}

.dropstart .dropdown-menu {
  top: 0;
  right: 100%;
  left: auto;
  margin-top: 0;
  margin-right: 0.125rem;
}

/* Styling for dropstart toggle arrow */
.dropstart .dropdown-toggle::before {
  display: inline-block;
  width: 0.5em;
  height: 0.5em;
  vertical-align: 0;
  border: 0;
  border-top: 0.15em solid;
  border-left: 0.15em solid;
  transition: transform 0.3s ease-in-out;
  transform: rotate(-45deg);
}

.dropstart .dropdown-toggle::after {
  display: none;
}

/* Position and style nested dropdown menus - universal with all dropdown types */
.dropdown-menu,
.dropup .dropdown-menu,
.dropend .dropdown-menu,
.dropstart .dropdown-menu,
.btn-group .dropdown-menu {
  li {
    position: relative;

    /* When a list item is shown, display its child dropdown menu */
    &.show > .dropdown-menu {
      display: block;
    }

    /* Style the submenu */
    > .dropdown-menu {
      position: absolute;
      top: 0;
      left: 100%;
      z-index: 1001;
      display: none;
      margin-top: -0.5rem;
      margin-left: 0.1rem;
      border-radius: 6px;
      opacity: 0;
      transition:
        opacity 0.2s ease,
        transform 0.2s ease;
      transform: translateY(10px);

      &.show {
        display: block;
        opacity: 1;
        transform: translateY(0);
      }
    }
  }
}

/* Handle submenu positioning for different dropdown directions */
.dropup .dropdown-menu li > .dropdown-menu {
  top: auto;
  bottom: 0;
}

.dropstart .dropdown-menu li > .dropdown-menu {
  right: 100%;
  left: auto;
  margin-right: 0.1rem;
  margin-left: 0;
}

/* Improve RTL support */
[dir='rtl'] {
  .dropdown-menu li > .dropdown-menu {
    right: 100%;
    left: auto;
    margin-right: 0.1rem;
    margin-left: 0;
  }

  .dropstart .dropdown-menu li > .dropdown-menu {
    right: auto;
    left: 100%;
    margin-right: 0;
    margin-left: 0.1rem;
  }
}

/* Make dropdown items with icons align properly */
.dropdown-item {
  display: flex;
  align-items: center;

  i,
  .ri {
    display: inline-flex;
    align-items: center;
    justify-content: center;
  }
}

/* Fix for dropdown menus in tables and overflowing containers */
.table-responsive,
.overflow-auto,
.overflow-hidden,
.overflow-scroll {
  .dropdown-menu {
    position: fixed;
    transform: none !important;
  }
}

/* Fix for dropdown margin in button groups */
.btn-group > .dropdown-menu {
  margin-top: 0.125rem;
}

/* Fix for submenus z-index to ensure they stack properly */
.dropdown-menu .dropdown-menu {
  z-index: 1002;
  margin-top: -0.25rem !important;
  margin-left: 0.25rem !important;
  border: 1px solid rgb(0, 0, 0, 0.05);
  box-shadow: 0 0.5rem 1rem rgb(0, 0, 0, 0.1);
}

/* Better spacing for nested menus */
.dropdown-menu .dropdown-item {
  padding-right: 1.5rem;
  padding-left: 1.5rem;
}

.dropdown-menu .dropdown-menu .dropdown-item {
  padding-right: 2rem;
  padding-left: 2rem;
}

.dropdown-submenu {
  position: relative;

  > .dropdown-toggle {
    position: relative;

    &::after {
      display: none; // Hide Bootstrap's default down arrow
    }

    &::before {
      position: absolute;
      top: 50%;
      right: 1.5rem;
      font-size: 2rem;
      content: '›';
      transform: translateY(-50%);
    }
  }

  > .dropdown-menu {
    top: 0;
    left: 100%;
    display: none;
    border: 0;

    .dropdown-item {
      padding: 0.6rem 1.5rem;
    }
  }

  &.show > .dropdown-menu {
    display: block;
  }
}<|MERGE_RESOLUTION|>--- conflicted
+++ resolved
@@ -6,13 +6,9 @@
 .dropdown-menu {
   // Base styles inherited from Bootstrap
   @extend .shadow-sm;
-<<<<<<< HEAD
   margin-top: 0;
   overflow: visible !important;
   border: 0;
-=======
-  border-color: rgb(0, 0, 0, 0.075);
->>>>>>> f4010227
 
   // Simple fade transition
   opacity: 0;
